//
// Copyright (c) Microsoft. All rights reserved.
// Licensed under the MIT license. See LICENSE file in the project root for full license information.
//

const express = require('express');
const router = express.Router();
const async = require('async');
const OpenSourceUserContext = require('../oss');
const linkRoute = require('./link');
const linkedUserRoute = require('./index-linked');
const linkCleanupRoute = require('./link-cleanup');

router.use(function (req, res, next) {
<<<<<<< HEAD
    var config = req.app.settings.runtimeConfig;
    if (req.isAuthenticated()) {
        if (req.user && !req.user.github) {
            // no github info
            // IF secondary auth,... 1) check for a link
//            return next(new Error('We do not have your GitHub stuff.'));
        }
        if (req.user && req.user.github && !req.user.github.id) {
            return next(new Error('Invalid GitHub user information provided by GitHub.'));
        }
        return next();
    }

    var url = req.originalUrl;
    if (url) {
        if (req.session) {
            req.session.referer = req.originalUrl;
        }
    }
    var authUrl = config.primaryAuthenticationScheme === 'github' ? '/auth/github' : '/auth/azure';
    res.redirect(authUrl);
});

router.use((req, res, next) => {
    var config = req.app.settings.runtimeConfig;
    var dc = req.app.settings.dataclient;
    var unused = new OpenSourceUserContext(config, dc, req.user, dc.cleanupInTheFuture.redisClient, function (error, instance) {
        req.oss = instance;
        if (error && error.tooManyLinks === true) {
            if (req.url === '/link-cleanup') {
                // The only URL permitted in this state is the cleanup endpoint
                console.log('permitted');
                return next();
            }
            console.log('not permitted');
            return res.redirect('/link-cleanup');
        }
        instance.addBreadcrumb(req, 'Organizations');
        return next(error);
    });
=======
  var config = req.app.settings.runtimeConfig;
  if (req.isAuthenticated()) {
    if (req.user && !req.user.github) {
      // no github info
      // IF secondary auth,... 1) check for a link
      //            return next(new Error('We do not have your GitHub stuff.'));
    }
    if (req.user && req.user.github && !req.user.github.id) {
      return next(new Error('Invalid GitHub user information provided by GitHub.'));
    }
    var dc = req.app.settings.dataclient;
    new OpenSourceUserContext(config, dc, req.user, dc.cleanupInTheFuture.redisClient, function (error, instance) {
      req.oss = instance;
      instance.addBreadcrumb(req, 'Organizations');
      return next(error);
    });
  } else {
    var url = req.originalUrl;
    if (url) {
      if (req.session) {
        req.session.referer = req.originalUrl;
      }
    }
    var authUrl = config.primaryAuthenticationScheme === 'github' ? '/auth/github' : '/auth/azure';
    res.redirect(authUrl);
  }
>>>>>>> 4af32c26
});

router.use('/link-cleanup', linkCleanupRoute);

router.use('/link', linkRoute);

router.get('/', function (req, res, next) {
  var oss = req.oss;
  var link = req.oss.entities.link;
  var dc = req.app.settings.dataclient;
  var config = req.app.settings.runtimeConfig;
  var onboarding = req.query.onboarding !== undefined;
  var allowCaching = onboarding ? false : true;

  if (!link) {
    if (config.primaryAuthenticationScheme === 'github' && req.user.azure === undefined ||
      config.primaryAuthenticationScheme === 'aad' && req.user.github === undefined) {
      return oss.render(req, res, 'welcome', 'Welcome');
    }
    if (config.primaryAuthenticationScheme === 'github' && req.user.azure && req.user.azure.oid ||
      config.primaryAuthenticationScheme === 'aad' && req.user.github && req.user.github.id) {
      return res.redirect('/link');
    }
    return next(new Error('This account is not yet linked, but a workflow error is preventing further progress. Please report this issue. Thanks.'));
  }

  // They're changing their corporate identity (rare, often just service accounts)
  if (link && link.aadupn && req.user.azure && req.user.azure.username && req.user.azure.username.toLowerCase() !== link.aadupn.toLowerCase()) {
    return res.redirect('/link/update');
  }
  // TODO: Add similar code for GitHub data, etc.
  var twoFactorOff = null;
  var activeOrg = null;
  async.parallel({
    isLinkedUser: function (callback) {
      var link = oss.entities.link;
      callback(null, link && link.ghu ? link : false);
    },
    organizations: function (callback) {
      oss.getMyOrganizations(allowCaching, function (error, orgsUnsorted) {
        if (error) {
          return callback(error);
        }
        async.sortBy(orgsUnsorted, function (org, cb) {
          var pri = org.setting('priority') ? org.setting('priority') : 'primary';
          cb(null, pri + ':' + org.name);
        }, function (error, orgs) {
          if (error) {
            return callback(error);
          }
          // Needs to piggy-back off of any 'active' user...
          for (var i = 0; i < orgs.length; i++) {
            if (orgs[i].membershipStateTemporary == 'active') {
              activeOrg = orgs[i];
              break;
            }
          }
          if (activeOrg) {
            activeOrg.queryUserMultifactorStateOkCached(function (error, ok) {
              twoFactorOff = ok !== true;
              callback(null, orgs);
            });
          } else {
            callback(null, orgs);
          }
        });
      });
    },
    teamsMaintained: function (callback) {
      oss.getMyTeamMemberships('maintainer', callback);
    },
    userTeamMemberships: function (callback) {
      oss.getMyTeamMemberships('all', callback);
    },
    isAdministrator: function (callback) {
      callback(null, false);
      // CONSIDER: Re-implement isAdministrator
      // oss.isAdministrator(callback);
    }
  },
    function (error, results) {
      if (error) {
        return next(error);
      }
      var i;
      var countOfOrgs = results.organizations.length;
      var countOfMemberships = 0;
      if (results.organizations && results.organizations.length) {
        for (i = 0; i < results.organizations.length; i++) {
          if (results.organizations[i].membershipStateTemporary == 'active') {
            ++countOfMemberships;
          }
        }
      }
      results.countOfOrgs = countOfOrgs;
      results.countOfMemberships = countOfMemberships;
      if (countOfMemberships > 0 && twoFactorOff === false) {
        results.twoFactorOn = true;
      }
      if (results.isAdministrator && results.isAdministrator === true) {
        results.isSudoer = true;
      }
      if (results.twoFactorOff === true) {
        var tempOrgNeedToFix = oss.org();
        return res.redirect(tempOrgNeedToFix.baseUrl + 'security-check');
      }
      if (countOfMemberships === 0 && !onboarding) {
        onboarding = true;
      }
      var render = function (results) {
        var pageTitle = results && results.userOrgMembership === false ? 'My GitHub Account' : config.companyName + ' - Open Source Portal for GitHub';
        oss.render(req, res, 'index', pageTitle, {
          accountInfo: results,
          onboarding: onboarding,
          onboardingPostfixUrl: onboarding === true ? '?onboarding=' + config.companyName : '',
          activeOrgUrl: activeOrg ? activeOrg.baseUrl : '/?',
        });
      };
      var teamsMaintained = results.teamsMaintained;
      if (teamsMaintained && teamsMaintained.length && teamsMaintained.length > 0) {
        var teamsMaintainedHash = {};
        for (i = 0; i < teamsMaintained.length; i++) {
          teamsMaintainedHash[teamsMaintained[i].id] = teamsMaintained[i];
        }
        results.teamsMaintainedHash = teamsMaintainedHash;
        dc.getPendingApprovals(teamsMaintained, function (error, pendingApprovals) {
          if (error) {
            return next(error);
          }
          results.pendingApprovals = pendingApprovals;
          render(results);
        });
      } else render(results);
    });
});

router.use(linkedUserRoute);

module.exports = router;<|MERGE_RESOLUTION|>--- conflicted
+++ resolved
@@ -12,48 +12,6 @@
 const linkCleanupRoute = require('./link-cleanup');
 
 router.use(function (req, res, next) {
-<<<<<<< HEAD
-    var config = req.app.settings.runtimeConfig;
-    if (req.isAuthenticated()) {
-        if (req.user && !req.user.github) {
-            // no github info
-            // IF secondary auth,... 1) check for a link
-//            return next(new Error('We do not have your GitHub stuff.'));
-        }
-        if (req.user && req.user.github && !req.user.github.id) {
-            return next(new Error('Invalid GitHub user information provided by GitHub.'));
-        }
-        return next();
-    }
-
-    var url = req.originalUrl;
-    if (url) {
-        if (req.session) {
-            req.session.referer = req.originalUrl;
-        }
-    }
-    var authUrl = config.primaryAuthenticationScheme === 'github' ? '/auth/github' : '/auth/azure';
-    res.redirect(authUrl);
-});
-
-router.use((req, res, next) => {
-    var config = req.app.settings.runtimeConfig;
-    var dc = req.app.settings.dataclient;
-    var unused = new OpenSourceUserContext(config, dc, req.user, dc.cleanupInTheFuture.redisClient, function (error, instance) {
-        req.oss = instance;
-        if (error && error.tooManyLinks === true) {
-            if (req.url === '/link-cleanup') {
-                // The only URL permitted in this state is the cleanup endpoint
-                console.log('permitted');
-                return next();
-            }
-            console.log('not permitted');
-            return res.redirect('/link-cleanup');
-        }
-        instance.addBreadcrumb(req, 'Organizations');
-        return next(error);
-    });
-=======
   var config = req.app.settings.runtimeConfig;
   if (req.isAuthenticated()) {
     if (req.user && !req.user.github) {
@@ -64,23 +22,34 @@
     if (req.user && req.user.github && !req.user.github.id) {
       return next(new Error('Invalid GitHub user information provided by GitHub.'));
     }
-    var dc = req.app.settings.dataclient;
-    new OpenSourceUserContext(config, dc, req.user, dc.cleanupInTheFuture.redisClient, function (error, instance) {
-      req.oss = instance;
-      instance.addBreadcrumb(req, 'Organizations');
-      return next(error);
-    });
-  } else {
-    var url = req.originalUrl;
-    if (url) {
-      if (req.session) {
-        req.session.referer = req.originalUrl;
+    return next();
+  }
+
+  var url = req.originalUrl;
+  if (url) {
+    if (req.session) {
+      req.session.referer = req.originalUrl;
+    }
+  }
+  var authUrl = config.primaryAuthenticationScheme === 'github' ? '/auth/github' : '/auth/azure';
+  res.redirect(authUrl);
+});
+
+router.use((req, res, next) => {
+  var config = req.app.settings.runtimeConfig;
+  var dc = req.app.settings.dataclient;
+  new OpenSourceUserContext(config, dc, req.user, dc.cleanupInTheFuture.redisClient, function (error, instance) {
+    req.oss = instance;
+    if (error && error.tooManyLinks === true) {
+      if (req.url === '/link-cleanup') {
+        // The only URL permitted in this state is the cleanup endpoint
+        return next();
       }
+      return res.redirect('/link-cleanup');
     }
-    var authUrl = config.primaryAuthenticationScheme === 'github' ? '/auth/github' : '/auth/azure';
-    res.redirect(authUrl);
-  }
->>>>>>> 4af32c26
+    instance.addBreadcrumb(req, 'Organizations');
+    return next(error);
+  });
 });
 
 router.use('/link-cleanup', linkCleanupRoute);
