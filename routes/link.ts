//
// Copyright (c) Microsoft.
// Licensed under the MIT license. See LICENSE file in the project root for full license information.
//

/*eslint no-console: ["error", { allow: ["warn"] }] */

import express from 'express';
import asyncHandler from 'express-async-handler';
const router = express.Router();

import { ReposAppRequest, IProviders, IAppSession } from '../transitional';
import { IndividualContext } from '../user';
import { storeOriginalUrlAsReferrer, wrapError } from '../utils';
import { ICorporateLink } from '../business/corporateLink';
import { Operations, LinkOperationSource, SupportedLinkType } from '../business/operations';

import validator from 'validator';

import unlinkRoute from './unlink';
import { jsonError } from '../middleware';

interface IRequestWithSession extends ReposAppRequest {
  session: IAppSession;
}

interface IRequestHacked extends ReposAppRequest {
  overrideLinkUserPrincipalName?: any;
}

router.use((req: IRequestHacked, res, next) => {
  const config = req.app.settings.runtimeConfig;
  if (config && config.github && config.github.links && config.github.links.provider && config.github.links.provider.linkingOfflineMessage) {
    return next(new Error(`Linking is temporarily offline: ${config.github.links.provider.linkingOfflineMessage}`));
  } else {
    return next();
  }
});

router.use('/', asyncHandler(async function (req: ReposAppRequest, res, next) {
  // Make sure both account types are authenticated before showing the link pg [wi 12690]
  const individualContext = req.individualContext;
  if (!individualContext.corporateIdentity || !individualContext.getGitHubIdentity()) {
    req.insights.trackEvent({ name: 'PortalSessionNeedsBothGitHubAndAadUsernames' });
    return res.redirect('/?signin');
  }
  return next();
}));

// TODO: graph provider non-guest check should be middleware and in the link business process

router.use(asyncHandler(async (req: IRequestHacked, res, next) => {
  const individualContext = req.individualContext as IndividualContext;
  const providers = req.app.settings.providers as IProviders;
  const insights = providers.insights;
  const config = providers.config;
  let validateAndBlockGuests = false;
  if (config && config.activeDirectory && config.activeDirectory.blockGuestUserTypes) {
    validateAndBlockGuests = true;
  }
  // If the app has not been configured to check whether a user is a guest before linking, continue:
  if (!validateAndBlockGuests) {
    return next();
  }
  const aadId = individualContext.corporateIdentity.id;
  // If the app is configured to check guest status, do this now, before linking:
  const graphProvider = providers.graphProvider;
  // REFACTOR: delegate the decision to the auth provider
  if (!graphProvider || !graphProvider.getUserById) {
    return next(new Error('User type validation cannot be performed because there is no graphProvider configured for this type of account'));
  }
  insights.trackEvent({
    name: 'LinkValidateNotGuestStart',
    properties: {
      aadId: aadId,
    },
  });
  try {
    const details = await graphProvider.getUserById(aadId);
    const userType = details.userType;
    const displayName = details.displayName;
    const userPrincipalName = details.userPrincipalName;
    let block = userType as string === 'Guest';
    let blockedRecord = block ? 'BLOCKED' : 'not blocked';
    // If the app is configured to check for guests, but this is a specifically permitted guest user, continue:
    if (config && config.activeDirectoryGuests && config.activeDirectoryGuests.authorizedIds && config.activeDirectoryGuests.authorizedIds.length && config.activeDirectoryGuests.authorizedIds.includes(aadId)) {
      block = false;
      blockedRecord = 'specifically authorized user ' + aadId + ' ' + userPrincipalName;
      req.overrideLinkUserPrincipalName = userPrincipalName;
      return next(new Error('This feature is not currently available. Please reach out to support to re-enable this feature.'));
    }
    insights.trackEvent({
      name: 'LinkValidateNotGuestGraphSuccess',
      properties: {
        aadId: aadId,
        userType: userType,
        displayName: displayName,
        userPrincipalName: userPrincipalName,
        blocked: blockedRecord,
      },
    });
    if (block) {
      insights.trackMetric({ name: 'LinksBlockedForGuests', value: 1 });
      return next(new Error(`This system is not available to guests. You are currently signed in as ${displayName} ${userPrincipalName}. Please sign out or try a private browser window.`));
    }
    const manager = await providers.graphProvider.getManagerByIdAsync(aadId);
    if (!manager || !manager.userPrincipalName) {
      throw new Error(`You do not have an active manager entry in the directory and so cannot yet link.`);
    }
    return next();
  } catch (graphError) {
    insights.trackException({
      exception: graphError,
      properties: {
        aadId: aadId,
        name: 'LinkValidateNotGuestGraphFailure',
      },
    });
    return next(graphError);
  }
}));

router.get('/', asyncHandler(async function (req: ReposAppRequest, res, next) {
  const individualContext = req.individualContext;
  const link = individualContext.link;
  if (!individualContext.corporateIdentity && !individualContext.getGitHubIdentity()) {
    req.insights.trackEvent({ name: 'PortalSessionNeedsBothGitHubAndAadUsernames' });
    return res.redirect('/?signin');
  }
  if (!individualContext.getGitHubIdentity()) {
    req.insights.trackEvent({ name: 'PortalSessionNeedsGitHubUsername' });
    return res.redirect('/signin/github/');
  }
  if (!link) {
    return await showLinkPage(req, res);
  } else {
    req.insights.trackEvent({ name: 'LinkRouteLinkLocated' });
    let organizations = null;
    try {
      organizations = await individualContext.aggregations.organizations();
    } catch (ignoredError) {
      /* ignore */
    }
    return individualContext.webContext.render({
      view: 'linkConfirmed',
      title: 'You\'re already linked',
      state: {
        organizations,
      }
    });
  }
}));

async function showLinkPage(req, res) {
  const individualContext = req.individualContext as IndividualContext;
  function render(options) {
    individualContext.webContext.render({
      view: 'link',
      title: 'Link GitHub with corporate identity',
      optionalObject: options || {},
    })
  }
  const config = req.app.settings.runtimeConfig;
  const graphProvider = req.app.settings.graphProvider;
  if (config.authentication.scheme !== 'aad' || !graphProvider) {
    return render(null);
  }
  const aadId = individualContext.corporateIdentity.id;
  const operations = req.app.settings.operations as Operations;
  // By design, we want to log the errors but do not want any individual
  // lookup problem to break the underlying experience of letting a user
  // link. This is important if someone is new in the company, they may
  // not be in the graph fully yet.
  const userLinkData = await operations.validateCorporateAccountCanLink(aadId);
  render({
    graphUser: userLinkData.graphEntry,
    isServiceAccountCandidate: userLinkData.type === SupportedLinkType.ServiceAccount,
  });
}

router.get('/enableMultipleAccounts', function (req: IRequestWithSession, res) {
  // LEGACY
  // TODO: is this code still ever really used?
  if (req.user.github) {
    req.session.enableMultipleAccounts = true;
    return res.redirect('/link/cleanup');
  }
  req.insights.trackEvent({ name: 'PortalUserEnabledMultipleAccounts' });
  storeOriginalUrlAsReferrer(req, res, '/auth/github', 'multiple accounts enabled need to auth with GitHub again now');
});

<<<<<<< HEAD
router.post('/', linkUser);

function sendWelcomeMailThenRedirect(req: ReposAppRequest, res, config, url, linkObject: ICorporateLink, mailProvider, linkedAccountMail) {
  res.redirect(url);

  if (!mailProvider || !linkedAccountMail) {
    return;
  }

  const to = [
    linkedAccountMail,
  ];
  const toAsString = to.join(', ');

  const cc = [];
  if (config.brand && config.brand.operationsEmail && linkObject.isServiceAccount) {
    cc.push(config.brand.operationsEmail);
  }

  const mail = {
    to: to,
    subject: `${linkObject.corporateUsername} linked to ${linkObject.thirdPartyUsername}`,
    correlationId: req.correlationId,
    category: ['link', 'repos'],
    content: undefined,
  };
  const contentOptions = {
    reason: (`You are receiving this one-time e-mail because you have linked your account.
              To stop receiving these mails, you can unlink your account.
              This mail was sent to: ${toAsString}`),
    headline: `Welcome to GitHub, ${linkObject.thirdPartyUsername}`,
    notification: 'information',
    app: `${config.brand.companyName} GitHub`,
    companyName: config.brand.companyName,
    docs: config.microsoftOpenSource.docs,
    correlationId: req.correlationId,
    link: linkObject,
  };
  emailRender.render(req.app.settings.runtimeConfig.typescript.appDirectory, 'link', contentOptions, (renderError, mailContent) => {
    if (renderError) {
      return req.insights.trackException({
        exception: renderError,
        properties: {
          content: contentOptions,
          eventName: 'LinkMailRenderFailure',
        },
      });
    }
    mail.content = mailContent;
    mailProvider.sendMail(mail, (mailError, mailResult) => {
      const customData = {
        content: contentOptions,
        receipt: mailResult,
        eventName: undefined,
      };
      if (mailError) {
        customData.eventName = 'LinkMailFailure';
        return req.insights.trackException({ exception: mailError, properties: customData });
      }
      return req.insights.trackEvent({ name: 'LinkMailSuccess', properties: customData });
    });
  });
}

function linkUser(req, res, next) {
=======
router.post('/', asyncHandler(async (req: ReposAppRequest, res, next) => {
>>>>>>> ead2c878
  const individualContext = req.individualContext as IndividualContext;
  try {
    await interactiveLinkUser(false, individualContext, req, res, next);
  } catch (error) {
    return next(error);
  }
}));

export async function interactiveLinkUser(isJson: boolean, individualContext: IndividualContext, req, res, next) {
  const isServiceAccount = req.body.sa === '1';
  const serviceAccountMail = req.body.serviceAccountMail;
  const operations = req.app.settings.providers.operations as Operations;
  if (isServiceAccount && !validator.isEmail(serviceAccountMail)) {
    const errorMessage = 'Please enter a valid e-mail address for the Service Account maintainer.'
    return next(isJson ? jsonError(errorMessage, 400) : wrapError(null, errorMessage, true));
  }
  let newLinkObject: ICorporateLink = null;
  try {
    newLinkObject = individualContext.createGitHubLinkObject();
  } catch (missingInformationError) {
    return next(missingInformationError);
  }
  if (isServiceAccount) {
    newLinkObject.isServiceAccount = true;
    newLinkObject.serviceAccountMail = serviceAccountMail;
    const address = operations.getOperationsMailAddress();
    const errorMessage = `Service Account linking is not available. Please reach out to ${address} for more information.`;
    return next(isJson ? jsonError(errorMessage, 400) : new Error(errorMessage));
  }
  try {
    await operations.linkAccounts({
      link: newLinkObject,
      operationSource: LinkOperationSource.Portal,
      correlationId: individualContext.webContext?.correlationId || 'N/A',
      skipGitHubValidation: true, // already has been verified in the recent session
    });
    if (isJson) {
      res.status(201);
      return res.end();
    } else {
      return res.redirect('/?onboarding=yes');
    }
  } catch (createError) {
    const errorMessage = `We had trouble linking your corporate and GitHub accounts: ${createError.message}`;
    return next(isJson ? jsonError(errorMessage, 500) : wrapError(createError, errorMessage));
  }
}

router.use('/remove', unlinkRoute);

router.get('/reconnect', function (req: ReposAppRequest, res, next) {
  const config = req.app.settings.runtimeConfig;
  if (config.authentication.scheme !== 'aad') {
    return next(wrapError(null, 'Account reconnection is only needed for Active Directory authentication applications.', true));
  }
  // If the request comes back to the reconnect page, the authenticated app will
  // actually update the link the next time around.
  const ghi = req.individualContext.getGitHubIdentity();
  const hasToken = !!req.individualContext.webContext.tokens.gitHubReadToken;
  if (ghi && ghi.id && ghi.username && hasToken) {
    req.insights.trackEvent({ name: 'PortalUserReconnected' });
    return res.redirect('/');
  }
  req.insights.trackEvent({ name: 'PortalUserReconnectNeeded' });
  req.individualContext.webContext.render({
    view: 'reconnectGitHub',
    title: 'Please sign in with GitHub',
    state: {
      expectedUsername: ghi.username,
    },
  });
});

export default router;<|MERGE_RESOLUTION|>--- conflicted
+++ resolved
@@ -189,75 +189,7 @@
   storeOriginalUrlAsReferrer(req, res, '/auth/github', 'multiple accounts enabled need to auth with GitHub again now');
 });
 
-<<<<<<< HEAD
-router.post('/', linkUser);
-
-function sendWelcomeMailThenRedirect(req: ReposAppRequest, res, config, url, linkObject: ICorporateLink, mailProvider, linkedAccountMail) {
-  res.redirect(url);
-
-  if (!mailProvider || !linkedAccountMail) {
-    return;
-  }
-
-  const to = [
-    linkedAccountMail,
-  ];
-  const toAsString = to.join(', ');
-
-  const cc = [];
-  if (config.brand && config.brand.operationsEmail && linkObject.isServiceAccount) {
-    cc.push(config.brand.operationsEmail);
-  }
-
-  const mail = {
-    to: to,
-    subject: `${linkObject.corporateUsername} linked to ${linkObject.thirdPartyUsername}`,
-    correlationId: req.correlationId,
-    category: ['link', 'repos'],
-    content: undefined,
-  };
-  const contentOptions = {
-    reason: (`You are receiving this one-time e-mail because you have linked your account.
-              To stop receiving these mails, you can unlink your account.
-              This mail was sent to: ${toAsString}`),
-    headline: `Welcome to GitHub, ${linkObject.thirdPartyUsername}`,
-    notification: 'information',
-    app: `${config.brand.companyName} GitHub`,
-    companyName: config.brand.companyName,
-    docs: config.microsoftOpenSource.docs,
-    correlationId: req.correlationId,
-    link: linkObject,
-  };
-  emailRender.render(req.app.settings.runtimeConfig.typescript.appDirectory, 'link', contentOptions, (renderError, mailContent) => {
-    if (renderError) {
-      return req.insights.trackException({
-        exception: renderError,
-        properties: {
-          content: contentOptions,
-          eventName: 'LinkMailRenderFailure',
-        },
-      });
-    }
-    mail.content = mailContent;
-    mailProvider.sendMail(mail, (mailError, mailResult) => {
-      const customData = {
-        content: contentOptions,
-        receipt: mailResult,
-        eventName: undefined,
-      };
-      if (mailError) {
-        customData.eventName = 'LinkMailFailure';
-        return req.insights.trackException({ exception: mailError, properties: customData });
-      }
-      return req.insights.trackEvent({ name: 'LinkMailSuccess', properties: customData });
-    });
-  });
-}
-
-function linkUser(req, res, next) {
-=======
 router.post('/', asyncHandler(async (req: ReposAppRequest, res, next) => {
->>>>>>> ead2c878
   const individualContext = req.individualContext as IndividualContext;
   try {
     await interactiveLinkUser(false, individualContext, req, res, next);
