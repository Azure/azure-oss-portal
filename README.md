--- conflicted
+++ resolved
@@ -369,7 +369,6 @@
 local development hacks.
 
 A job, `migrateLinks`, is able to move links between providers when proper
-<<<<<<< HEAD
 configuration is in place.
 
 ### Bare minimum local development environment
@@ -457,7 +456,4 @@
 
   - Variable: `FEATURE_FLAG_ALLOW_UNAUTHORIZED_FORK_LOCKDOWN_SYSTEM`
   - Purpose: Locks repositories that are forks until they are approved by an administrator
-  - Requirements: depends on the new repo lockdown system already being enabled and in use
-=======
-configuration is in place.
->>>>>>> a38936fa
+  - Requirements: depends on the new repo lockdown system already being enabled and in use