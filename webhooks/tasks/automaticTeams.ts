//
// Copyright (c) Microsoft.
// Licensed under the MIT license. See LICENSE file in the project root for full license information.
//

/*eslint no-console: ["error", { allow: ["log", "warn"] }] */

const teamTypes = ['read', 'write', 'admin'];
const defaultLargeAdminTeamSize = 250;

import { Operations } from '../../business/operations';
import { WebhookProcessor } from '../organizationProcessor';
import { Organization } from '../../business/organization';

<<<<<<< HEAD
const emailRender = require('../../lib/emailRender');
const app = require('../../app');
=======
import RenderHtmlMail from '../../lib/emailRender';
import { IMailProvider } from '../../lib/mailProvider';
import getCompanySpecificDeployment from '../../middleware/companySpecificDeployment';
>>>>>>> ead2c878

interface IAutomaticTeamsMail {
  to: string;
  cc?: string;
  subject: string;
  category?: string[];
  content?: string;
}

interface ICustomDataEventName {
  content?: string;
  receipt: string;
  eventName?: string;
}

export default class AutomaticTeamsWebhookProcessor implements WebhookProcessor {
  processOrgSpecialTeams(organization: Organization) {
    const specialTeams = organization.specialRepositoryPermissionTeams;
    let specials = [];
    let specialTeamIds = new Set<number>();
    let specialTeamLevels = new Map<number, string>();
    teamTypes.forEach(specialTeam => {
      if (specialTeams[specialTeam] && specialTeams[specialTeam].length) {
        specials.push(specialTeam);
        for (let i = 0; i < specialTeams[specialTeam].length; i++) {
          const teamId = specialTeams[specialTeam][i];
          specialTeamIds.add(teamId);
          specialTeamLevels.set(teamId, translateSpecialToGitHub(specialTeam));
        }
      }
    });
    return { specialTeams, specials, specialTeamIds, specialTeamLevels };
  }

  filter(data: any) {
    const eventType = data.properties.event;
    const eventAction = data.body.action;
    // Someone added a team to the repo
    if (eventType === 'team' && ['add_repository', 'added_to_repository'].includes(eventAction)) {
      return true;
    }
    // Someone removed a team from the repo
    if (eventType === 'team' && eventAction === 'removed_from_repository') {
      return true;
    }
    // Team permission level changed
    if (eventType === 'team' && eventAction === 'edited') {
      return true;
    }
    // A new repo may need the teams
    if (eventType === 'repository' && eventAction === 'created') {
      return true;
    }
    return false;
  }

  async run(operations: Operations, organization: Organization, data: any): Promise<boolean> {
    const eventType = data.properties.event;
    const eventAction = data.body.action;
    const { specialTeamIds, specialTeamLevels } = this.processOrgSpecialTeams(organization);
    const preventLargeTeamPermissions = organization.preventLargeTeamPermissions;
    const repositoryBody = data.body.repository;
    const newPermissions = repositoryBody ? repositoryBody.permissions : null;
    const whoChangedIt = (data.body && data.body.sender ? data.body.sender.login : null) as string;
    const whoChangedItId = whoChangedIt ? data.body.sender.id : null;

    // New repository
    if (eventType === 'repository' && eventAction === 'created') {
      for (const teamId of specialTeamIds) {
        const necessaryPermission = specialTeamLevels.get(teamId);
        await setTeamPermission(operations, organization, repositoryBody, teamId, necessaryPermission, `a new repository was created by username ${whoChangedIt}, setting automatic permissions`);
      }
    } else if (eventType === 'team') {
      const teamBody = data.body.team;
      const teamId = teamBody.id;
      const teamName = teamBody.name;
      // Enforce required special team permissions
      if (specialTeamIds.has(teamId)) {
        const necessaryPermission = specialTeamLevels.get(teamId);
        if (!necessaryPermission) {
          throw new Error(`No ideal permission level found for the team ${teamId}.`);
        }
        if (eventAction === 'removed_from_repository') {
          // Someone removed the entire team
          await setTeamPermission(operations, organization, repositoryBody, teamId, necessaryPermission, `the team and its permission were removed by the username ${whoChangedIt}`);
        } else if (eventAction === 'edited') {
          // The team no longer has the appropriate permission level
          if (newPermissions[necessaryPermission] !== true) {
            await setTeamPermission(operations, organization, repositoryBody, teamId, necessaryPermission, `the permission was downgraded by the username ${whoChangedIt}`);
          }
        }
        return true;
      }

      // Prevent granting large teams access
      if (preventLargeTeamPermissions) {
        const teamSize = await getTeamSize(organization, teamId);
        // Special thanks to the GitHub API team. The added_to_repository event did not
        // include the 'permissions' information. Fixed and deployed by GitHub on
        // 6/13/17. Thank you for helping us simplify our code!
        if (['added_to_repository', 'edited'].includes(eventAction) && newPermissions) {
          const specificReason = teamTooLargeForPurpose(teamId, newPermissions.admin, newPermissions.push, organization, teamSize, preventLargeTeamPermissions);
          if (specificReason && !operations.isSystemAccountByUsername(whoChangedIt)) {
            await revertLargePermissionChange(operations, organization, repositoryBody, teamId, teamName, whoChangedIt, whoChangedItId, specificReason);
          }
        }
        return true;
      }
    }

    return true;
  }
}

function teamTooLargeForPurpose(teamId, isAdmin, isPush, organization, teamSize, preventLargeTeamPermissions) {
  const broadAccessTeams = organization.broadAccessTeams;
  let isBroadAccessTeam = broadAccessTeams && broadAccessTeams.includes(teamId);
  if (isBroadAccessTeam && (isAdmin || isPush)) {
    return 'The team is a very broad access team and does not allow push (write) or admin access to prevent widespread escalation of privileges and spamming thousands of people';
  }
  let teamSizeLimitAdmin = defaultLargeAdminTeamSize;
  let teamSizeLimitType = 'default limit';
  if (preventLargeTeamPermissions && preventLargeTeamPermissions.maximumAdministrators) {
    teamSizeLimitAdmin = preventLargeTeamPermissions.maximumAdministrators;
    teamSizeLimitType = `administrator team limit in the ${organization.name} organization`;
  }
  if (isAdmin && teamSize >= teamSizeLimitAdmin) {
    return `The team has ${teamSize} members which surpasses the ${teamSizeLimitAdmin} ${teamSizeLimitType}`;
  }

  return false;
}

function translateSpecialToGitHub(ourTerm) {
  switch (ourTerm) {
  case 'admin':
    return 'admin';
  case 'write':
    return 'push';
  case 'read':
    return 'pull';
  }
  throw new Error(`Unknown team type ${ourTerm}`);
}

export async function getTeamSize(organization: Organization, teamId): Promise<number> {
  const team = organization.team(teamId);
  await team.getDetails();
  return team.members_count || 0;
}

async function revertLargePermissionChange(operations: Operations, organization: Organization, repositoryBody, teamId, teamName: string, whoChangedIt, whoChangedItId: string, specificReason?: string) {
  specificReason = specificReason ? ': ' + specificReason : '';
  const blockReason = `the permission was upgraded by ${whoChangedIt} but a large team permission prevention feature has reverted the change${specificReason}`;
  console.log(blockReason);
  const insights = operations.insights;
  insights.trackMetric({ name: 'JobAutomaticTeamsLargeTeamPermissionBlock', value: 1 });
  insights.trackEvent({
    name: 'JobAutomaticTeamsLargeTeamPermissionBlocked',
    properties: {
      specificReason: specificReason,
      teamId: teamId,
      organization: organization.name,
      repository: repositoryBody.name,
      whoChangedIt: whoChangedIt,
      whoChangedItId: whoChangedItId,
    },
  });
  const successfulAndOk = await setTeamPermission(operations, organization, repositoryBody, teamId, 'pull', blockReason);
  if (successfulAndOk) {
    const owner = repositoryBody.owner.login.toLowerCase(); // We do not want to notify for each fork, if the permissions bubble to the fork
    if (owner === organization.name.toLowerCase()) {
      await largeTeamPermissionPreventionWarningMail(operations, organization, repositoryBody, teamId, teamName, blockReason, whoChangedIt, whoChangedItId);
    }
  }
}

async function largeTeamPermissionPreventionWarningMail(operations: Operations, organization: Organization, repositoryBody, teamId, teamName, reason, whoChangedIt, whoChangedItId): Promise<void> {
  // System accounts should not need notifications
  const mailProvider = operations.providers.mailProvider;
  const insights = operations.providers.insights;
  if (!mailProvider || operations.isSystemAccountByUsername(whoChangedIt)) {
    return;
  }
  const senderMember = organization.member(whoChangedItId);
<<<<<<< HEAD
  return callback => {
    senderMember.getMailAddress((error, mailAddress) => {
      if (error || !mailAddress) {
        return emptyCallback;
      }
      const basedir = operations.config.typescript.appDirectory;
      sendEmail(insights, basedir, mailProvider, mailAddress, {
        repository: repositoryBody,
        whoChangedIt: whoChangedIt,
        teamName: teamName,
        companyName: app.config.brand.companyName,
        reason: reason,
      }, callback);
    });
  };
}

function emptyCallback(callback) {
  return callback();
=======
  const mailAddress = await senderMember.getMailAddress();
  if (!mailAddress) {
    return;
  }
  const basedir = operations.config.typescript.appDirectory;
  const operationsMail = operations.getOperationsMailAddress();
  const companySpecific = getCompanySpecificDeployment();
  const largeTeamProtectionDetailsLink = companySpecific?.strings?.largeTeamProtectionDetailsLink;
  await sendEmail(insights, basedir, mailProvider, mailAddress, operationsMail, {
    repository: repositoryBody,
    whoChangedIt,
    teamName,
    reason,
    largeTeamProtectionDetailsLink,
  });
>>>>>>> ead2c878
}

async function sendEmail(insights, basedir, mailProvider: IMailProvider, to, operationsMail: string, body) {
  body.reason = `You are receiving this e-mail because you changed the permissions on the ${body.teamName} GitHub team, triggering this action.`;
  body.headline = 'Team permission change reverted';
  body.notification = 'warning';
  body.app = app.settings.operations.config.brand.companyName + ' GitHub';
  const mail: IAutomaticTeamsMail = {
    to,
    cc: operationsMail,
    subject: `Team permission change for ${body.repository.full_name} repository reverted`,
    category: ['error', 'repos'],
  };
  let mailContent = null;
  try {
    mailContent = await RenderHtmlMail(basedir, 'largeTeamProtected', body);
  } catch(renderError) {
    insights.trackException({
      exception: renderError,
      properties: {
        content: body,
        eventName: 'JobAutomaticTeamsLargeTeamPermissionBlockMailRenderFailure',
      },
    });
    throw renderError;
  }
  mail.content = mailContent;
  let customData: ICustomDataEventName = {
    content: body,
    receipt: '',
  };
  try {
    const mailResult = await mailProvider.sendMail(mail);
    customData.receipt = mailResult;
  } catch (mailError) {
    customData.eventName = 'JobAutomaticTeamsLargeTeamPermissionBlockMailFailure';
    insights.trackException({ exception: mailError, properties: customData });
    throw mailError;
  }
  insights.trackEvent({ name: 'JobAutomaticTeamsLargeTeamPermissionBlockMailSuccess', properties: customData });
}

async function setTeamPermission(operations: Operations, organization: Organization, repositoryBody: any, teamId, necessaryPermission, reason): Promise<boolean> {
  const { customizedTeamPermissionsWebhookLogic } = operations.providers;
  const repoName = repositoryBody.name;
  const repoId = repositoryBody?.id;
  const orgName = organization.name;
  const repository = organization.repository(repoName, { id: repoId });
  if (customizedTeamPermissionsWebhookLogic) {
    const shouldSkipEnforcement = await customizedTeamPermissionsWebhookLogic.shouldSkipEnforcement(repository);
    if (shouldSkipEnforcement) {
      console.log(`Customized logic for team permissions: skipping enforcement for repository ${repository.id}`);
      return false;
    }
  }
  const description = `setting permission level ${necessaryPermission} for the team with ID ${teamId} on the repository ${repoName} inside the ${orgName} GitHub org because ${reason}`;
  const insights = operations.insights;
  let error = null;
  try {
    await repository.setTeamPermission(teamId, necessaryPermission);
  } catch (setError) {
    error = setError;
  }
  const eventRoot = 'AutomaticRepoPermissionSet';
  const eventName = eventRoot + error ? 'Success' : 'Failure';
  if (error) {
    error.description = description;
    console.warn(`${eventName} ${description}`);
  } else {
    console.log(`${eventName} ${description}`);
  }
  if (insights) {
    insights.trackEvent({
      name: eventName,
      properties: {
        success: !!error,
        reason: reason,
        description: description,
      },
    });
  }
  if (error) {
    throw error;
  }
  return true;
}<|MERGE_RESOLUTION|>--- conflicted
+++ resolved
@@ -12,14 +12,9 @@
 import { WebhookProcessor } from '../organizationProcessor';
 import { Organization } from '../../business/organization';
 
-<<<<<<< HEAD
-const emailRender = require('../../lib/emailRender');
-const app = require('../../app');
-=======
 import RenderHtmlMail from '../../lib/emailRender';
 import { IMailProvider } from '../../lib/mailProvider';
 import getCompanySpecificDeployment from '../../middleware/companySpecificDeployment';
->>>>>>> ead2c878
 
 interface IAutomaticTeamsMail {
   to: string;
@@ -205,27 +200,6 @@
     return;
   }
   const senderMember = organization.member(whoChangedItId);
-<<<<<<< HEAD
-  return callback => {
-    senderMember.getMailAddress((error, mailAddress) => {
-      if (error || !mailAddress) {
-        return emptyCallback;
-      }
-      const basedir = operations.config.typescript.appDirectory;
-      sendEmail(insights, basedir, mailProvider, mailAddress, {
-        repository: repositoryBody,
-        whoChangedIt: whoChangedIt,
-        teamName: teamName,
-        companyName: app.config.brand.companyName,
-        reason: reason,
-      }, callback);
-    });
-  };
-}
-
-function emptyCallback(callback) {
-  return callback();
-=======
   const mailAddress = await senderMember.getMailAddress();
   if (!mailAddress) {
     return;
@@ -234,14 +208,15 @@
   const operationsMail = operations.getOperationsMailAddress();
   const companySpecific = getCompanySpecificDeployment();
   const largeTeamProtectionDetailsLink = companySpecific?.strings?.largeTeamProtectionDetailsLink;
+  const config = operations.config;
   await sendEmail(insights, basedir, mailProvider, mailAddress, operationsMail, {
     repository: repositoryBody,
     whoChangedIt,
     teamName,
     reason,
+    companyName: config.brand.companyName,
     largeTeamProtectionDetailsLink,
   });
->>>>>>> ead2c878
 }
 
 async function sendEmail(insights, basedir, mailProvider: IMailProvider, to, operationsMail: string, body) {
