//-
//- Copyright (c) Microsoft.
//- Licensed under the MIT license. See LICENSE file in the project root for full license information.
//-

extends email

block content
  if link.isServiceAccount
    h4 Service Account linked

  h3 Congratulations!
  p Your GitHub account is now linked with your #{companyName || 'corporate'} identity.

  table
    tbody
      if link.isServiceAccount
        tr
          td Service Account
          td= link.corporateUsername
        if link.serviceAccountMail
          td Contact e-mail
          td= link.serviceAccountMail
      tr
        td GitHub account
        td= link.thirdPartyUsername
      tr
        td Corporate identity
        td= link.corporateUsername

<<<<<<< HEAD
  h3 #{companyName} open source resources
  p.
    Take a moment to review the docs at #[a(href=docs) #{docs}]:
  ul
    li Common GitHub questions, policies and resources relating to releasing open source
    li Service account guidance
    li Release information: checklist, review process, how to create new repos
    li Contributor license agreement info

  h3 #{companyName}'s GitHub is for open source
  p.
    GitHub is for building public open source communities and not for private
    team engineering (#[a(href='https://aka.ms/githubguidelines') guidelines]).
  p.
    If you would like to learn about being an early adopter in the
    #[a(href='https://aka.ms/1es/github/overview') GitHub inside Microsoft program],
    please contact #[a(href='mailto:github-in-msft-qs@microsoft.com') github-in-msft-qs].
=======
  if customStrings && customStrings.linkWarningMessages
    h3 Important notes
    p
      each line of customStrings.linkWarningMessages
        = line
        br

  //- CONSIDER: just reuse configured footer links instead
  if docs
    if companyName
      h3 #{companyName} open source resources
    else
      h3 Open source resources
    p.
      Take a moment to review the docs at #[a(href=docs) #{docs}]:
    ul
      li Common GitHub questions, policies and resources relating to releasing open source
      li Service account guidance
      li Release information: checklist, review process, how to create new repos
      li Contributor license agreement info

  if customStrings
    if customStrings.linkInformationHeading
      h3= customStrings.linkInformationHeading
    if customStrings.linkInformationMessage
      p= customStrings.linkInformationMessage
    if customStrings.linkInformationPolicyLink
      p: a(href=customStrings.linkInformationPolicyLink) GitHub Guidelines for #{companyName || 'the company'}
    if customStrings.linkInformationUrl
      p: a(href=customStrings.linkInformationUrl)= (customStrings.linkInformationUrlTitle || customStrings.linkInformationUrl)
    if customStrings.linkInformationMail
      p: a(href='mailto:' + customStrings.linkInformationMail)= (customStrings.linkInformationMailTitle || customStrings.linkInformationMail)
>>>>>>> ead2c878
<|MERGE_RESOLUTION|>--- conflicted
+++ resolved
@@ -28,25 +28,6 @@
         td Corporate identity
         td= link.corporateUsername
 
-<<<<<<< HEAD
-  h3 #{companyName} open source resources
-  p.
-    Take a moment to review the docs at #[a(href=docs) #{docs}]:
-  ul
-    li Common GitHub questions, policies and resources relating to releasing open source
-    li Service account guidance
-    li Release information: checklist, review process, how to create new repos
-    li Contributor license agreement info
-
-  h3 #{companyName}'s GitHub is for open source
-  p.
-    GitHub is for building public open source communities and not for private
-    team engineering (#[a(href='https://aka.ms/githubguidelines') guidelines]).
-  p.
-    If you would like to learn about being an early adopter in the
-    #[a(href='https://aka.ms/1es/github/overview') GitHub inside Microsoft program],
-    please contact #[a(href='mailto:github-in-msft-qs@microsoft.com') github-in-msft-qs].
-=======
   if customStrings && customStrings.linkWarningMessages
     h3 Important notes
     p
@@ -78,5 +59,4 @@
     if customStrings.linkInformationUrl
       p: a(href=customStrings.linkInformationUrl)= (customStrings.linkInformationUrlTitle || customStrings.linkInformationUrl)
     if customStrings.linkInformationMail
-      p: a(href='mailto:' + customStrings.linkInformationMail)= (customStrings.linkInformationMailTitle || customStrings.linkInformationMail)
->>>>>>> ead2c878
+      p: a(href='mailto:' + customStrings.linkInformationMail)= (customStrings.linkInformationMailTitle || customStrings.linkInformationMail)